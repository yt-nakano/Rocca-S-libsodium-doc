--- conflicted
+++ resolved
@@ -44,11 +44,7 @@
 ## Pre-built libraries
 
 [Pre-built x86 and x86_64 libraries for Visual Studio 2010, 2012, 2013, 2015, 2017 and 2019](https://download.libsodium.org/libsodium/releases/)
-<<<<<<< HEAD
-are available, as well as pre-built libraries for MinGW32 and MinGW64.
-=======
 with `stable` additions (see below) are available, as well as pre-built libraries for MinGW32 and MinGW64.
->>>>>>> 32ca67a5
 
 They include header files, as well as static \(`.LIB`\) and shared \(`.DLL`\)
 libraries for all the supported compiler versions.
